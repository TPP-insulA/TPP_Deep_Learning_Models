--- conflicted
+++ resolved
@@ -204,18 +204,6 @@
         """
         history_dict = {"loss": [], "val_loss": []}
 
-<<<<<<< HEAD
-        # Preparar validation_data para el modelo nativo
-        val_data_keras = None
-        if validation_data is not None:
-            x_cgm_val, x_other_val, y_val = validation_data
-            val_data_keras = ([x_cgm_val, x_other_val], y_val)
-
-        # Asumiendo que el modelo espera una lista o tupla de entradas
-        train_data_keras = [x_cgm, x_other]
-
-=======
->>>>>>> 10497ad0
         print("Iniciando entrenamiento con model.fit (TF)...")
         model_history = self.model.fit(
             train_data_keras, y,
@@ -228,11 +216,7 @@
         # Copiar historial del modelo Keras
         if hasattr(model_history, 'history'):
             history_dict = model_history.history
-<<<<<<< HEAD
-        elif isinstance(model_history, dict): # Si fit devuelve un dict directamente
-=======
         elif isinstance(model_history, dict): # Algunos modelos pueden devolver un dict directamente
->>>>>>> 10497ad0
             history_dict = model_history
 
         return history_dict
